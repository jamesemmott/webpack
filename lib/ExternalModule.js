--- conflicted
+++ resolved
@@ -50,7 +50,9 @@
 		.slice(1)
 		.map(r => `[${JSON.stringify(r)}]`)
 		.join("");
-	return `module.exports = require(${moduleName})${objectLookup};`;
+	return `module.exports = require(${JSON.stringify(
+		moduleName
+	)})${objectLookup};`;
 };
 
 /**
@@ -68,7 +70,7 @@
 /**
  * @param {string|number} id the module id
  * @param {boolean} optional true, if the module is optional
- * @param {string} request the request path
+ * @param {string|string[]} request the request path
  * @param {RuntimeTemplate} runtimeTemplate the runtime template
  * @returns {string} the generated source
  */
@@ -82,22 +84,36 @@
 		`${id}`
 	)}__`;
 	const missingModuleError = optional
-		? checkExternalVariable(externalVariable, request, runtimeTemplate)
+		? checkExternalVariable(
+				externalVariable,
+				Array.isArray(request) ? request.join(".") : request,
+				runtimeTemplate
+		  )
 		: "";
 	return `${missingModuleError}module.exports = ${externalVariable};`;
 };
 
 /**
  * @param {boolean} optional true, if the module is optional
- * @param {string} request the request path
+ * @param {string|string[]} request the request path
  * @param {RuntimeTemplate} runtimeTemplate the runtime template
  * @returns {string} the generated source
  */
 const getSourceForDefaultCase = (optional, request, runtimeTemplate) => {
+	if (!Array.isArray(request)) {
+		// make it an array as the look up works the same basically
+		request = [request];
+	}
+
+	const variableName = request[0];
 	const missingModuleError = optional
-		? checkExternalVariable(request, request, runtimeTemplate)
+		? checkExternalVariable(variableName, request.join("."), runtimeTemplate)
 		: "";
-	return `${missingModuleError}module.exports = ${request};`;
+	const objectLookup = request
+		.slice(1)
+		.map(r => `[${JSON.stringify(r)}]`)
+		.join("");
+	return `${missingModuleError}module.exports = ${variableName}${objectLookup};`;
 };
 
 class ExternalModule extends Module {
@@ -170,74 +186,7 @@
 		callback();
 	}
 
-<<<<<<< HEAD
 	getSourceString(runtimeTemplate, moduleGraph, chunkGraph) {
-=======
-	getSourceForGlobalVariableExternal(variableName, type) {
-		if (!Array.isArray(variableName)) {
-			// make it an array as the look up works the same basically
-			variableName = [variableName];
-		}
-
-		// needed for e.g. window["some"]["thing"]
-		const objectLookup = variableName
-			.map(r => `[${JSON.stringify(r)}]`)
-			.join("");
-		return `(function() { module.exports = ${type}${objectLookup}; }());`;
-	}
-
-	getSourceForCommonJsExternal(moduleAndSpecifiers) {
-		if (!Array.isArray(moduleAndSpecifiers)) {
-			return `module.exports = require(${JSON.stringify(
-				moduleAndSpecifiers
-			)});`;
-		}
-
-		const moduleName = moduleAndSpecifiers[0];
-		const objectLookup = moduleAndSpecifiers
-			.slice(1)
-			.map(r => `[${JSON.stringify(r)}]`)
-			.join("");
-		return `module.exports = require(${JSON.stringify(
-			moduleName
-		)})${objectLookup};`;
-	}
-
-	checkExternalVariable(variableToCheck, request) {
-		return `if(typeof ${variableToCheck} === 'undefined') {${WebpackMissingModule.moduleCode(
-			request
-		)}}\n`;
-	}
-
-	getSourceForAmdOrUmdExternal(id, optional, request) {
-		const externalVariable = `__WEBPACK_EXTERNAL_MODULE_${Template.toIdentifier(
-			`${id}`
-		)}__`;
-		const missingModuleError = optional
-			? this.checkExternalVariable(externalVariable, request)
-			: "";
-		return `${missingModuleError}module.exports = ${externalVariable};`;
-	}
-
-	getSourceForDefaultCase(optional, request) {
-		if (!Array.isArray(request)) {
-			// make it an array as the look up works the same basically
-			request = [request];
-		}
-
-		const variableName = request[0];
-		const missingModuleError = optional
-			? this.checkExternalVariable(variableName, request.join("."))
-			: "";
-		const objectLookup = request
-			.slice(1)
-			.map(r => `[${JSON.stringify(r)}]`)
-			.join("");
-		return `${missingModuleError}module.exports = ${variableName}${objectLookup};`;
-	}
-
-	getSourceString(runtime) {
->>>>>>> b7121c15
 		const request =
 			typeof this.request === "object" && !Array.isArray(this.request)
 				? this.request[this.externalType]
