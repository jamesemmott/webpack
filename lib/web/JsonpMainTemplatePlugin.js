--- conflicted
+++ resolved
@@ -585,27 +585,12 @@
 				.replace(/\$require\$/g, mainTemplate.requireFn)
 				.replace(
 					/\$crossOriginLoading\$/g,
-					crossOriginLoading
-						? `script.crossOrigin = ${JSON.stringify(crossOriginLoading)}`
-						: ""
+					crossOriginLoading ? JSON.stringify(crossOriginLoading) : "null"
 				)
-<<<<<<< HEAD
 				.replace(/\$hotMainFilename\$/g, currentHotUpdateMainFilename)
 				.replace(/\$hotChunkFilename\$/g, currentHotUpdateChunkFilename)
 				.replace(/\$hash\$/g, JSON.stringify(hash));
 			return `${source}
-=======
-					.replace(/\/\/\$semicolon/g, ";")
-					.replace(/\$require\$/g, mainTemplate.requireFn)
-					.replace(
-						/\$crossOriginLoading\$/g,
-						crossOriginLoading ? JSON.stringify(crossOriginLoading) : "null"
-					)
-					.replace(/\$hotMainFilename\$/g, currentHotUpdateMainFilename)
-					.replace(/\$hotChunkFilename\$/g, currentHotUpdateChunkFilename)
-					.replace(/\$hash\$/g, JSON.stringify(hash));
-				return `${source}
->>>>>>> 432d2a3f
 function hotDisposeChunk(chunkId) {
 	delete installedChunks[chunkId];
 }
