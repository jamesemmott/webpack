--- conflicted
+++ resolved
@@ -107,7 +107,7 @@
 					/**
 					 * These chunks are subject to get "common" modules extracted and moved to the common chunk
 					 */
-					const affectedChunks = this.getAffectedChunks(compilation, chunks, targetChunk, targetChunks, idx, this.selectedChunks, this.async, this.children);
+					const affectedChunks = this.getAffectedChunks(compilation, chunks, targetChunk, targetChunks, idx, this.selectedChunks, this.async, this.deepChildren, this.children);
 
 					// bail if no chunk is affected
 					if(!affectedChunks) {
@@ -214,11 +214,10 @@
 Take a look at the "name"/"names" or async/children option.`);
 	}
 
-	getAffectedUnnamedChunks(affectedChunks, targetChunk, asyncOption) {
-		let chunks = targetChunk.chunks;
-		chunks && chunks.forEach((chunk) => {
+	getAffectedUnnamedChunks(affectedChunks, targetChunk, asyncOption, deepChildrenOption) {
+		for(const chunk of targetChunk.chunksIterable) {
 			if(chunk.isInitial()) {
-				return;
+				continue;
 			}
 			// If all the parents of a chunk are either
 			// a) the target chunk we started with
@@ -237,15 +236,15 @@
 					// This guarantees that if a chunk should be an affected chunk,
 					// at the latest the last connection to the same chunk meets the
 					// condition to add it to the affected chunks.
-					if(this.deepChildren === true) {
-						this.getAffectedUnnamedChunks(affectedChunks, chunk, asyncOption);
+					if(deepChildrenOption === true) {
+						this.getAffectedUnnamedChunks(affectedChunks, chunk, asyncOption, deepChildrenOption);
 					}
 				}
 			}
-		});
-	}
-
-	getAffectedChunks(compilation, allChunks, targetChunk, targetChunks, currentIndex, selectedChunks, asyncOption, children) {
+		}
+	}
+
+	getAffectedChunks(compilation, allChunks, targetChunk, targetChunks, currentIndex, selectedChunks, asyncOption, deepChildrenOption, children) {
 		const asyncOrNoSelectedChunk = children || asyncOption;
 
 		if(Array.isArray(selectedChunks)) {
@@ -257,23 +256,9 @@
 		}
 
 		if(asyncOrNoSelectedChunk) {
-<<<<<<< HEAD
-			return targetChunk.getChunks().filter((chunk) => {
-				// we only are interested in on-demand chunks
-				if(chunk.isInitial())
-					return false;
-
-				// we can only move modules from this chunk if the "commonChunk" is the only parent
-				if(!asyncOption)
-					return chunk.getNumberOfParents() === 1;
-
-				return true;
-			});
-=======
 			let affectedChunks = new Set();
-			this.getAffectedUnnamedChunks(affectedChunks, targetChunk, asyncOption);
+			this.getAffectedUnnamedChunks(affectedChunks, targetChunk, asyncOption, deepChildrenOption);
 			return Array.from(affectedChunks);
->>>>>>> d9accb45
 		}
 
 		/**
