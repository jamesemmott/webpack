/*
	MIT License http://www.opensource.org/licenses/mit-license.php
	Author Tobias Koppers @sokra
*/
<<<<<<< HEAD
function CommonsChunkPlugin(options) {
	if(arguments.length > 1)
		throw new Error("CommonsChunkPlugin only takes one argument (pass an options object)");
	if(Array.isArray(options) || typeof options === "string") {
		options = {
			name: options
		};
	}
	this.chunkNames = options.name || options.names;
	this.filenameTemplate = options.filename;
	this.minChunks = options.minChunks;
	this.selectedChunks = options.chunks;
	if(options.children) this.selectedChunks = false;
	this.async = options.async;
	this.minSize = options.minSize;
=======
var nextIdent = 0;

function CommonsChunkPlugin(options, filenameTemplate, selectedChunks, minChunks) {
	if(options && typeof options === "object" && !Array.isArray(options)) {
		this.chunkNames = options.name || options.names;
		this.filenameTemplate = options.filename;
		this.minChunks = options.minChunks;
		this.selectedChunks = options.chunks;
		if(options.children) this.selectedChunks = false;
		this.async = options.async;
		this.minSize = options.minSize;
	} else {
		var chunkNames = options;
		if(typeof filenameTemplate !== "string" && filenameTemplate !== null) {
			minChunks = selectedChunks;
			selectedChunks = filenameTemplate;
			filenameTemplate = chunkNames;
		}
		if(!Array.isArray(selectedChunks) && typeof selectedChunks !== "boolean" && selectedChunks !== null) {
			minChunks = selectedChunks;
			selectedChunks = undefined;
		}
		this.chunkNames = chunkNames;
		this.filenameTemplate = filenameTemplate;
		this.minChunks = minChunks;
		this.selectedChunks = selectedChunks;
	}
	this.ident = __filename + (nextIdent++);
>>>>>>> b5952816
}

module.exports = CommonsChunkPlugin;
CommonsChunkPlugin.prototype.apply = function(compiler) {
	var chunkNames = this.chunkNames;
	var filenameTemplate = this.filenameTemplate;
	var minChunks = this.minChunks;
	var selectedChunks = this.selectedChunks;
	var async = this.async;
	var minSize = this.minSize;
	var ident = this.ident;
	compiler.plugin("this-compilation", function(compilation) {
		compilation.plugin(["optimize-chunks", "optimize-extracted-chunks"], function(chunks) {
			// only optimize once
			if(compilation[ident]) return;
			compilation[ident] = true;

			var commonChunks;
			if(!chunkNames && (selectedChunks === false || async)) {
				commonChunks = chunks;
			} else if(Array.isArray(chunkNames) || typeof chunkNames === "string") {
				commonChunks = [].concat(chunkNames).map(function(chunkName) {
					var chunk = chunks.filter(function(chunk) {
						return chunk.name === chunkName;
					})[0];
					if(!chunk) {
						chunk = this.addChunk(chunkName);
						chunk.initial = chunk.entry = true;
					}
					return chunk;
				}, this);
			} else {
				throw new Error("Invalid chunkNames argument");
			}
			commonChunks.forEach(function processCommonChunk(commonChunk, idx) {
				var commonModulesCount = [];
				var commonModules = [];
				var usedChunks;
				if(Array.isArray(selectedChunks)) {
					usedChunks = chunks.filter(function(chunk) {
						if(chunk === commonChunk) return false;
						return selectedChunks.indexOf(chunk.name) >= 0;
					});
				} else if(selectedChunks === false || async) {
					usedChunks = (commonChunk.chunks || []).filter(function(chunk) {
						// we can only move modules from this chunk if the "commonChunk" is the only parent
						return async || chunk.parents.length === 1;
					});
				} else {
					if(!commonChunk.entry) {
						compilation.errors.push(new Error("CommonsChunkPlugin: While running in normal mode it's not allowed to use a non-entry chunk (" + commonChunk.name + ")"));
						return;
					}
					usedChunks = chunks.filter(function(chunk) {
						var found = commonChunks.indexOf(chunk);
						if(found >= idx) return false;
						return chunk.entry;
					});
				}
				if(async) {
					var asyncChunk = this.addChunk(typeof async === "string" ? async : undefined);
					asyncChunk.chunkReason = "async commons chunk";
					asyncChunk.extraAsync = true;
					asyncChunk.addParent(commonChunk);
					commonChunk.addChunk(asyncChunk);
					commonChunk = asyncChunk;
				}
				usedChunks.forEach(function(chunk) {
					chunk.modules.forEach(function(module) {
						var idx = commonModules.indexOf(module);
						if(idx < 0) {
							commonModules.push(module);
							commonModulesCount.push(1);
						} else {
							commonModulesCount[idx]++;
						}
					});
				});
				var reallyUsedChunks = [];
				var reallyUsedModules = [];
				commonModulesCount.forEach(function(count, idx) {
					var module = commonModules[idx];
					if(typeof minChunks === "function") {
						if(!minChunks(module, count))
							return;
					} else if(count < (minChunks || Math.max(2, usedChunks.length))) {
						return;
					}
					reallyUsedModules.push(module);
				});
				if(minSize) {
					var size = reallyUsedModules.reduce(function(a, b) {
						return a + b.size();
					}, 0);
					if(size < minSize)
						return;
				}
				reallyUsedModules.forEach(function(module) {
					usedChunks.forEach(function(chunk) {
						if(module.removeChunk(chunk)) {
							if(reallyUsedChunks.indexOf(chunk) < 0)
								reallyUsedChunks.push(chunk);
						}
					});
					commonChunk.addModule(module);
					module.addChunk(commonChunk);
				});
				if(async) {
					reallyUsedChunks.forEach(function(chunk) {
						if(chunk.initial || chunk.entry)
							return;
						chunk.blocks.forEach(function(block) {
							block.chunks.unshift(commonChunk);
							commonChunk.addBlock(block);
						});
					});
					asyncChunk.origins = reallyUsedChunks.map(function(chunk) {
						return chunk.origins.map(function(origin) {
							var newOrigin = Object.create(origin);
							newOrigin.reasons = (origin.reasons || []).slice();
							newOrigin.reasons.push("async commons");
							return newOrigin;
						});
					}).reduce(function(arr, a) {
						arr.push.apply(arr, a);
						return arr;
					}, []);
				} else {
					usedChunks.forEach(function(chunk) {
						chunk.parents = [commonChunk];
						commonChunk.chunks.push(chunk);
						if(chunk.initial)
							commonChunk.initial = true;
						if(chunk.entry) {
							commonChunk.entry = true;
							chunk.entry = false;
						}
					});
				}
				if(filenameTemplate)
					commonChunk.filenameTemplate = filenameTemplate;
			}, this);
			this.restartApplyPlugins();
		});
	});
};<|MERGE_RESOLUTION|>--- conflicted
+++ resolved
@@ -2,7 +2,8 @@
 	MIT License http://www.opensource.org/licenses/mit-license.php
 	Author Tobias Koppers @sokra
 */
-<<<<<<< HEAD
+var nextIdent = 0;
+
 function CommonsChunkPlugin(options) {
 	if(arguments.length > 1)
 		throw new Error("CommonsChunkPlugin only takes one argument (pass an options object)");
@@ -18,36 +19,7 @@
 	if(options.children) this.selectedChunks = false;
 	this.async = options.async;
 	this.minSize = options.minSize;
-=======
-var nextIdent = 0;
-
-function CommonsChunkPlugin(options, filenameTemplate, selectedChunks, minChunks) {
-	if(options && typeof options === "object" && !Array.isArray(options)) {
-		this.chunkNames = options.name || options.names;
-		this.filenameTemplate = options.filename;
-		this.minChunks = options.minChunks;
-		this.selectedChunks = options.chunks;
-		if(options.children) this.selectedChunks = false;
-		this.async = options.async;
-		this.minSize = options.minSize;
-	} else {
-		var chunkNames = options;
-		if(typeof filenameTemplate !== "string" && filenameTemplate !== null) {
-			minChunks = selectedChunks;
-			selectedChunks = filenameTemplate;
-			filenameTemplate = chunkNames;
-		}
-		if(!Array.isArray(selectedChunks) && typeof selectedChunks !== "boolean" && selectedChunks !== null) {
-			minChunks = selectedChunks;
-			selectedChunks = undefined;
-		}
-		this.chunkNames = chunkNames;
-		this.filenameTemplate = filenameTemplate;
-		this.minChunks = minChunks;
-		this.selectedChunks = selectedChunks;
-	}
 	this.ident = __filename + (nextIdent++);
->>>>>>> b5952816
 }
 
 module.exports = CommonsChunkPlugin;
@@ -190,7 +162,7 @@
 				if(filenameTemplate)
 					commonChunk.filenameTemplate = filenameTemplate;
 			}, this);
-			this.restartApplyPlugins();
+			return true;
 		});
 	});
 };