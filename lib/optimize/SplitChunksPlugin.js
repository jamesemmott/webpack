--- conflicted
+++ resolved
@@ -15,8 +15,8 @@
 	compareIterables
 } = require("../util/comparators");
 const deterministicGrouping = require("../util/deterministicGrouping");
+const contextify = require("../util/identifier").contextify;
 const MinMaxSizeWarning = require("./MinMaxSizeWarning");
-const contextify = require("../util/identifier").contextify;
 
 /** @typedef {import("../Chunk")} Chunk */
 /** @typedef {import("../ChunkGraph")} ChunkGraph */
@@ -891,16 +891,13 @@
 					const incorrectMinMaxSizeSet = new Set();
 
 					// Make sure that maxSize is fulfilled
-<<<<<<< HEAD
 					for (const chunk of Array.from(compilation.chunks)) {
+						const chunkConfig = maxSizeQueueMap.get(chunk);
 						const { minSize, maxSize, automaticNameDelimiter } =
-=======
-					for (const chunk of compilation.chunks.slice()) {
-						const { minSize, maxSize, automaticNameDelimiter, keys } =
->>>>>>> f47bf8b6
-							maxSizeQueueMap.get(chunk) || this.options.fallbackCacheGroup;
+							chunkConfig || this.options.fallbackCacheGroup;
 						if (!maxSize) continue;
 						if (minSize > maxSize) {
+							const keys = chunkConfig && chunkConfig.keys;
 							const warningKey = `${keys && keys.join()} ${minSize} ${maxSize}`;
 							if (!incorrectMinMaxSizeSet.has(warningKey)) {
 								incorrectMinMaxSizeSet.add(warningKey);
