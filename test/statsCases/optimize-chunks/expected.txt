Hash: f3ec4488d129c46ade54
Time: Xms
  Asset       Size  Chunks             Chunk Names
<<<<<<< HEAD
   0.js  231 bytes       0  [emitted]  cir1
   1.js  209 bytes    1, 2  [emitted]  abd
   2.js  133 bytes       2  [emitted]  ab
   3.js  246 bytes       3  [emitted]  cir2
   4.js  162 bytes    4, 6  [emitted]  chunk
   5.js  306 bytes    5, 3  [emitted]  cir2 from cir1
   6.js   80 bytes       6  [emitted]  ac in ab
main.js   6.62 KiB       7  [emitted]  main
chunk    {0} 0.js (cir1) 81 bytes {3} {5} {7} [rendered]
=======
   0.js  281 bytes       0  [emitted]  cir1
   1.js  259 bytes    1, 2  [emitted]  abd
   2.js  183 bytes       2  [emitted]  ab
   3.js  296 bytes       3  [emitted]  cir2
   4.js  212 bytes    4, 6  [emitted]  chunk
   5.js  356 bytes    5, 3  [emitted]  cir2 from cir1
   6.js  130 bytes       6  [emitted]  ac in ab
main.js    7.83 kB       7  [emitted]  main
chunk    {0} 0.js (cir1) 81 bytes {3} {7} [rendered]
>>>>>>> 8915dbbd
    > duplicate cir1 from cir2 [6] (webpack)/test/statsCases/optimize-chunks/circular2.js 1:0-79
    > duplicate cir1 [7] (webpack)/test/statsCases/optimize-chunks/index.js 13:0-54
    [5] (webpack)/test/statsCases/optimize-chunks/circular1.js 81 bytes {0} [built]
chunk    {1} 1.js (abd) 0 bytes {7} [rendered]
    > abd [7] (webpack)/test/statsCases/optimize-chunks/index.js 8:0-11:9
    [0] (webpack)/test/statsCases/optimize-chunks/modules/a.js 0 bytes {1} {2} [built]
    [1] (webpack)/test/statsCases/optimize-chunks/modules/b.js 0 bytes {1} {2} [built]
    [4] (webpack)/test/statsCases/optimize-chunks/modules/d.js 0 bytes {1} {4} [built]
chunk    {2} 2.js (ab) 0 bytes {7} [rendered]
    > ab [7] (webpack)/test/statsCases/optimize-chunks/index.js 1:0-6:8
    [0] (webpack)/test/statsCases/optimize-chunks/modules/a.js 0 bytes {1} {2} [built]
    [1] (webpack)/test/statsCases/optimize-chunks/modules/b.js 0 bytes {1} {2} [built]
chunk    {3} 3.js (cir2) 81 bytes {7} [rendered]
    > cir2 [7] (webpack)/test/statsCases/optimize-chunks/index.js 14:0-54
    [6] (webpack)/test/statsCases/optimize-chunks/circular2.js 81 bytes {3} {5} [built]
chunk    {4} 4.js (chunk) 0 bytes {1} {6} [rendered]
    > chunk [7] (webpack)/test/statsCases/optimize-chunks/index.js 3:2-4:13
    > chunk [7] (webpack)/test/statsCases/optimize-chunks/index.js 9:1-10:12
    [3] (webpack)/test/statsCases/optimize-chunks/modules/c.js 0 bytes {4} {6} [built]
    [4] (webpack)/test/statsCases/optimize-chunks/modules/d.js 0 bytes {1} {4} [built]
chunk    {5} 5.js (cir2 from cir1) 81 bytes {0} [rendered]
    > cir2 from cir1 [5] (webpack)/test/statsCases/optimize-chunks/circular1.js 1:0-79
    [6] (webpack)/test/statsCases/optimize-chunks/circular2.js 81 bytes {3} {5} [built]
    [8] (webpack)/test/statsCases/optimize-chunks/modules/e.js 0 bytes {5} [built]
chunk    {6} 6.js (ac in ab) 0 bytes {2} [rendered]
    > ac in ab [7] (webpack)/test/statsCases/optimize-chunks/index.js 2:1-5:15
    [3] (webpack)/test/statsCases/optimize-chunks/modules/c.js 0 bytes {4} {6} [built]
chunk    {7} main.js (main) 523 bytes [entry] [rendered]
    > main [7] (webpack)/test/statsCases/optimize-chunks/index.js 
    [2] (webpack)/test/statsCases/optimize-chunks/modules/f.js 0 bytes {7} [built]
    [7] (webpack)/test/statsCases/optimize-chunks/index.js 523 bytes {7} [built]<|MERGE_RESOLUTION|>--- conflicted
+++ resolved
@@ -1,17 +1,6 @@
 Hash: f3ec4488d129c46ade54
 Time: Xms
   Asset       Size  Chunks             Chunk Names
-<<<<<<< HEAD
-   0.js  231 bytes       0  [emitted]  cir1
-   1.js  209 bytes    1, 2  [emitted]  abd
-   2.js  133 bytes       2  [emitted]  ab
-   3.js  246 bytes       3  [emitted]  cir2
-   4.js  162 bytes    4, 6  [emitted]  chunk
-   5.js  306 bytes    5, 3  [emitted]  cir2 from cir1
-   6.js   80 bytes       6  [emitted]  ac in ab
-main.js   6.62 KiB       7  [emitted]  main
-chunk    {0} 0.js (cir1) 81 bytes {3} {5} {7} [rendered]
-=======
    0.js  281 bytes       0  [emitted]  cir1
    1.js  259 bytes    1, 2  [emitted]  abd
    2.js  183 bytes       2  [emitted]  ab
@@ -19,9 +8,8 @@
    4.js  212 bytes    4, 6  [emitted]  chunk
    5.js  356 bytes    5, 3  [emitted]  cir2 from cir1
    6.js  130 bytes       6  [emitted]  ac in ab
-main.js    7.83 kB       7  [emitted]  main
+main.js   7.65 KiB       7  [emitted]  main
 chunk    {0} 0.js (cir1) 81 bytes {3} {7} [rendered]
->>>>>>> 8915dbbd
     > duplicate cir1 from cir2 [6] (webpack)/test/statsCases/optimize-chunks/circular2.js 1:0-79
     > duplicate cir1 [7] (webpack)/test/statsCases/optimize-chunks/index.js 13:0-54
     [5] (webpack)/test/statsCases/optimize-chunks/circular1.js 81 bytes {0} [built]
